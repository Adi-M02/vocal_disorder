--- conflicted
+++ resolved
@@ -173,12 +173,10 @@
 # PyPI configuration file
 .pypirc
 
-<<<<<<< HEAD
 **/.DS_Store
-=======
+
 # models
 pretrained_models/
 
 # nltk data
-nltk_data/
->>>>>>> 6f1dc49e
+nltk_data/